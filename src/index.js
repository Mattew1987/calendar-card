import moment from './locales';

import { LitElement, html } from 'lit-element';
import { repeat } from 'lit-html/directives/repeat';

import { groupEventsByDay, getLinkHtml, processEvents, getAllEvents } from './event.tools';

import { 
  getLocationHtml, createHeader, getDateHtml, 
  getProgressBar, getEventOrigin, getTimeHtml,
} from './html.tools';

import style from './style';
import defaultConfig from './defaults';

import CalendarCardEditor from './index-editor';
customElements.define('calendar-card-editor', CalendarCardEditor);


class CalendarCard extends LitElement {
  static get properties() {
    return {
      hass: { type: Object },
      config: { type: Object },
      events: { type: Object },
    };
  }

  constructor(){
    super();
    this.events = false;
  }

  static async getConfigElement() {
    return document.createElement("calendar-card-editor");
  }

  /**
   * merge the user configuration with default configuration
   * @param {[type]} config
   */
  setConfig(config) {
    if (!config.entities || !config.entities.length) {
      throw new Error('You need to define at least one calendar entity via entities');
    }

    // if checked entities has changed then update events
    const newNames = (config.entities || []).map(entity => entity.entity || entity);
    const oldNames = ((this.config || {}).entities || []).map(entity => entity.entity || entity);
    if(!this.config || JSON.stringify(newNames) !== JSON.stringify(oldNames) || config.numberOfDays !== this.config.numberOfDays) {
      this.cardNeedsUpdating = true;
    }

    // if anything changed then overall card needs updating
    if(JSON.stringify(config) !== JSON.stringify(this.config || {})) {
      this.cardNeedsUpdating = true;
    }

    this.config = Object.assign({}, defaultConfig, config);
  }

  /**
   * get the size of the card
   * @return {Number}
   */
  getCardSize() {
    return 8;
  }

  static get styles() {
    return style;
  }

  render() {
    this.updateCard();

    return html`
      <ha-card class='calendar-card'>
        ${createHeader(this.config)}
        ${this.events ? html`${this.events}` : 
          html`
            <div class='loader'>
              <paper-spinner active></paper-spinner>
            </div>
          `
        }
      </ha-card>
    `;
  }

  /**
   * updates the entire card
   * @return {TemplateResult}
   */
  async updateCard() {
    moment.locale(this.hass.language);

    // dont update if we dont need it to conserve api calls
    if (!this.cardNeedsUpdating && moment().diff(this.lastEventsUpdate, 'seconds') < 60)
      return;

    this.lastEventsUpdate = moment();
    this.cardNeedsUpdating = false;

    const { events, failedEvents } = await getAllEvents(this.config, this.__hass);
    const groupedEventsByDay = groupEventsByDay(events);

    // get all failed calendar retrievals
    const failedCalendars = failedEvents.reduce((errorTemplate, failedEntity) => {
      return html`
        ${errorTemplate}
        <tr>
          <td class="failed-name">${failedEntity.name}</td>
          <td class="failed-error">${failedEntity.error.error}</td>
          <td class="failed-icon"><ha-icon icon="mdi:alert-circle-outline"></ha-icon></td>
        </tr>
      `;
    }, html``);

    // get today to see what events are today
    const today = moment(new Date());

    const calendar = groupedEventsByDay.reduce((htmlTemplate, eventDay) => {

      // for each event in a day create template for that event
      const eventsTemplate = repeat(eventDay.events, event => event.id, (event, index) => {
        const isLastEventInGroup = eventDay.events.length === index + 1;

        // add class to last event group
        const lastKls = isLastEventInGroup ? 'day-wrapper-last' : '';

        // add class if config to hightlight today's events
        const eventDateTime = moment(eventDay.day);
        const todayKls = this.config.highlightToday && eventDateTime.isSame(today, "day") ? 'highlight-events' : '';

          return html`
            <tr class='day-wrapper ${lastKls} ${todayKls}'>
              <td class="${isLastEventInGroup ? '' : 'date'}">
                ${getDateHtml(index, eventDateTime, this.config)}
              </td>
              <td class="overview" @click=${()=> getLinkHtml(event)}>
                <div class="title">${event.title}</div>
                ${getEventOrigin(event, this.config)}
                ${getTimeHtml(event, this.config)}
                ${this.config.progressBar ? getProgressBar(event) : ''}
              </td>
              <td class="location">
                ${getLocationHtml(event, this.config)}
              </td>
            </tr>
          `
      });

      return html`
        ${htmlTemplate}
        ${eventsTemplate}
      `;
    }, html``);

    this.events = html`
      <table>
        <tbody>
          ${failedCalendars}
          ${calendar}
        </tbody>
      </table>
    `;
  }

<<<<<<< HEAD
=======
  /**
   * gets all events for all calendars added to this card's config
   * @return {Promise<Array<CalendarEvent>>}
   */
  async getAllEvents(){

    // create url params
    const dateFormat = 'YYYY-MM-DDTHH:mm:ss';
    const today = moment().startOf('day');
    const start = today.format(dateFormat);
    const end = today.add(this.config.numberOfDays, 'days').format(dateFormat);

    // for each calendar entity get all events
    // each entity may be a string of entity id or
    // an object with custom name given with entity id
    this._allEvents = [];
    this._failedEntities = [];
    const calendarEntityPromises = [];
    this.config.entities.forEach(entity => {
      const calendarEntity = (entity && entity.entity) || entity;
      const url = `calendars/${calendarEntity}?start=${start}Z&end=${end}Z`;

      // make all requests at once
      calendarEntityPromises.push(
        this.__hass.callApi('get', url)
          .then(rawEvents => {
            return rawEvents.map(event => {
              event.entity = entity;
              return event;
            });
          })
          .then(events => {
            this._allEvents.push(...events);
          })
          .catch(error => {
            this._failedEntities.push({
              name: entity.name || calendarEntity,
              error
            });
          })
      );
    });

    // wait untill all requests either succeed or fail
    await Promise.all(calendarEntityPromises);

    return this.processEvents();
  }

  /**
   * converts all calendar events to CalendarEvent objects
   * @return {Promise<Array<CalendarEvent>>}
   */
  processEvents() {
    // for some reason Lit Element is trying to sync multiple times before this is complete causing
    // duplicate events - this forces unique events only by looking at calendar event id
    const uniqueEvents = this._allEvents.filter((event, index, self) => {

      // an event might have a uid or id (caldav has uid, google has id) via calendar-card/issues/37
      return index === self.findIndex(e => (e.id || e.uid) === (event.uid || event.id));
    });

    // convert each calendar object to a UI event
    let newEvents = uniqueEvents.reduce((events, event) => {
      event.originCalendar = this.config.entities.find(entity => entity.entity === event.entity.entity);
      const newEvent = new CalendarEvent(event);

      // if given ignoreEventsExpression value ignore events that match this title
      if (this.config.ignoreEventsExpression && newEvent.title){
        const regex = new RegExp(this.config.ignoreEventsExpression, 'i');
        if (regex.test(newEvent.title)) return events;
      }

      // if given ignoreEventsByLocationExpression value ignore events that match this location
      if (this.config.ignoreEventsByLocationExpression && newEvent.location) {
        const regex = new RegExp(this.config.ignoreEventsByLocationExpression, 'i');
        if (regex.test(newEvent.location)) return events;
      }
      
      /**
       * if we want to split multi day events and its a multi day event then 
       * get how long then event is and for each day
       * copy the event, add # of days to start/end time for each event 
       * then add as 'new' event
       */
      if (this.config.showMultiDay && newEvent.isMultiDay) {
        const today = moment().startOf('day');
        const endDate = today.add(this.config.numberOfDays, 'days');

        let daysLong = (newEvent.endDateTime.diff(newEvent.startDateTime, 'days') + 1);
        const partialEvents = [];

        // if we are all day events then we don't need that last day ending at 12am
        if (newEvent.endDateTime.hour() === 0 && newEvent.endDateTime.minutes() === 0) daysLong -= 1;

        for (let i = 0; i < daysLong; i++) {
          // copy event then add the current day/total days to 'new' event
          const copiedEvent = JSON.parse(JSON.stringify(newEvent.rawEvent));
          copiedEvent.addDays = i;
          copiedEvent.daysLong = daysLong;
          
          const partialEvent = new CalendarEvent(copiedEvent);

          // only add event if starting before the config numberOfDays
          if (endDate.isAfter(partialEvent.startDateTime)){
            partialEvents.push(partialEvent)
          }
        }

        events = events.concat(partialEvents);

      } else {
        // else just push normal event
        events.push(newEvent)
      }

      return events;
    }, []);

    // sort events by date starting with soonest
    newEvents.sort((a, b) => a.startDateTime.isBefore(b.startDateTime) ? -1 : 1);
    return newEvents;
  }

  /**
   * create card header
   * @return {TemplateResult}
   */
  createHeader() {
    if (this.config.hideHeader || this.config.title === false) return html``;

    return html`
      <div class='header'>
        ${this.config.title}
      </div>
    `;
  }

  /**
   * if event is going on now then build progress bar for event
   * @param {CalendarEvent} event
   * @return {TemplateResult}
   */
  getProgressBar(event) {
    if (!event.startDateTime || !event.endDateTime || event.isAllDayEvent) return html``;

    const now = moment(new Date());
    if (now.isBefore(event.startDateTime) || now.isSameOrAfter(event.endDateTime) || !event.startDateTime.isValid() || !event.endDateTime.isValid()) return html``;

    const nowSeconds = now.unix();
    const startSeconds = event.startDateTime.unix();
    const endSeconds = event.endDateTime.unix();
    const secondsPercent = (nowSeconds - startSeconds) / (endSeconds - startSeconds) * 100;

    return html`
      <ha-icon 
        icon="mdi:circle" 
        style='margin-left:${secondsPercent}%;'
        class="progress-bar" 
      ></ha-icon>
      <hr class="progress-bar" />
    `;
  }

  getEventOrigin(event){
    if (!this.config.showEventOrigin || !event.originCalendar || !event.originCalendar.name) return html``;

    return html`
      <div class='event-origin'>
        <span>${event.originCalendar.name}</span>
        <ha-icon icon="mdi:calendar-blank-outline"></ha-icon> 
      </div>
    `;
  }

  /**
   * group events by the day it's on
   * @param  {Array<CalendarEvent>} events
   * @return {Array<Object>}
   */
  groupEventsByDay(events) {
    return events.reduce((groupedEvents, event) => {
      const day = moment(event.startDateTime).format('YYYY-MM-DD');
      const matchingDateIndex = groupedEvents.findIndex(group => group.day === day);

      if (matchingDateIndex > -1) {
        groupedEvents[matchingDateIndex].events.push(event);
      } else {
        groupedEvents.push({ day, events: [event] });
      }

      return groupedEvents;
    }, []);
  }

  /**
   * opens a calendar event in a new tab if has link
   * @param {CalendarEvent} event
   */
  getLinkHtml(event) {
    if (event.htmlLink) {
      window.open(event.htmlLink);
    }
  }

  /**
   * generates HTML for showing date an event is taking place
   * @param {number} index index of current day event
   * @param {Moment} momentDay
   */
  getDateHtml(index, momentDay) {
    const top = index === 0 ? momentDay.format(this.config.dateTopFormat) : '';
    const bottom = index === 0 ? momentDay.format(this.config.dateBottomFormat) : '';

    return html`
      <div>
        ${top}
      </div>
      <div>
        ${bottom}
      </div>
      `;
  }

  /**
   * generates HTML for showing an event times
   * @param {CalendarEvent} event
   */
  getTimeHtml(event) {
    if (this.config.hideTime === true) return html``;

    if (event.isAllDayEvent) return html`<div class="time">All day</div>`;

    const start = event.startDateTime && event.startDateTime.format(this.config.timeFormat);
    const end = event.endDateTime && event.endDateTime.format(this.config.timeFormat);
    const date = (event.isFirstDay && `Start: ${start}`) || (event.isLastDay && `End: ${end}`) || (start && end  && `${start} - ${end}`) || '';
    return html`<div class="time">${date}</div>`;
  }

  /**
   * generate the html for showing an event location
   * @param {CalendarEvent} event
   */
  getLocationHtml(event) {
    if (!event.location || !event.locationAddress || !this.config.showLocationIcon)
      return html``;

    return html`
      <a href="https://www.google.com/maps?daddr=${event.location} ${event.locationAddress}" target="_blank" rel="nofollow noreferrer noopener"
        title='open location'>
        <div>
          <ha-icon icon="mdi:map-marker"></ha-icon>&nbsp;
        </div>
        <div>
          ${this.config.showLocation ? event.location : ''}
        </div>
      </a>
    `;
  }
>>>>>>> a37fecd2
}

customElements.define('calendar-card', CalendarCard);<|MERGE_RESOLUTION|>--- conflicted
+++ resolved
@@ -166,269 +166,6 @@
       </table>
     `;
   }
-
-<<<<<<< HEAD
-=======
-  /**
-   * gets all events for all calendars added to this card's config
-   * @return {Promise<Array<CalendarEvent>>}
-   */
-  async getAllEvents(){
-
-    // create url params
-    const dateFormat = 'YYYY-MM-DDTHH:mm:ss';
-    const today = moment().startOf('day');
-    const start = today.format(dateFormat);
-    const end = today.add(this.config.numberOfDays, 'days').format(dateFormat);
-
-    // for each calendar entity get all events
-    // each entity may be a string of entity id or
-    // an object with custom name given with entity id
-    this._allEvents = [];
-    this._failedEntities = [];
-    const calendarEntityPromises = [];
-    this.config.entities.forEach(entity => {
-      const calendarEntity = (entity && entity.entity) || entity;
-      const url = `calendars/${calendarEntity}?start=${start}Z&end=${end}Z`;
-
-      // make all requests at once
-      calendarEntityPromises.push(
-        this.__hass.callApi('get', url)
-          .then(rawEvents => {
-            return rawEvents.map(event => {
-              event.entity = entity;
-              return event;
-            });
-          })
-          .then(events => {
-            this._allEvents.push(...events);
-          })
-          .catch(error => {
-            this._failedEntities.push({
-              name: entity.name || calendarEntity,
-              error
-            });
-          })
-      );
-    });
-
-    // wait untill all requests either succeed or fail
-    await Promise.all(calendarEntityPromises);
-
-    return this.processEvents();
-  }
-
-  /**
-   * converts all calendar events to CalendarEvent objects
-   * @return {Promise<Array<CalendarEvent>>}
-   */
-  processEvents() {
-    // for some reason Lit Element is trying to sync multiple times before this is complete causing
-    // duplicate events - this forces unique events only by looking at calendar event id
-    const uniqueEvents = this._allEvents.filter((event, index, self) => {
-
-      // an event might have a uid or id (caldav has uid, google has id) via calendar-card/issues/37
-      return index === self.findIndex(e => (e.id || e.uid) === (event.uid || event.id));
-    });
-
-    // convert each calendar object to a UI event
-    let newEvents = uniqueEvents.reduce((events, event) => {
-      event.originCalendar = this.config.entities.find(entity => entity.entity === event.entity.entity);
-      const newEvent = new CalendarEvent(event);
-
-      // if given ignoreEventsExpression value ignore events that match this title
-      if (this.config.ignoreEventsExpression && newEvent.title){
-        const regex = new RegExp(this.config.ignoreEventsExpression, 'i');
-        if (regex.test(newEvent.title)) return events;
-      }
-
-      // if given ignoreEventsByLocationExpression value ignore events that match this location
-      if (this.config.ignoreEventsByLocationExpression && newEvent.location) {
-        const regex = new RegExp(this.config.ignoreEventsByLocationExpression, 'i');
-        if (regex.test(newEvent.location)) return events;
-      }
-      
-      /**
-       * if we want to split multi day events and its a multi day event then 
-       * get how long then event is and for each day
-       * copy the event, add # of days to start/end time for each event 
-       * then add as 'new' event
-       */
-      if (this.config.showMultiDay && newEvent.isMultiDay) {
-        const today = moment().startOf('day');
-        const endDate = today.add(this.config.numberOfDays, 'days');
-
-        let daysLong = (newEvent.endDateTime.diff(newEvent.startDateTime, 'days') + 1);
-        const partialEvents = [];
-
-        // if we are all day events then we don't need that last day ending at 12am
-        if (newEvent.endDateTime.hour() === 0 && newEvent.endDateTime.minutes() === 0) daysLong -= 1;
-
-        for (let i = 0; i < daysLong; i++) {
-          // copy event then add the current day/total days to 'new' event
-          const copiedEvent = JSON.parse(JSON.stringify(newEvent.rawEvent));
-          copiedEvent.addDays = i;
-          copiedEvent.daysLong = daysLong;
-          
-          const partialEvent = new CalendarEvent(copiedEvent);
-
-          // only add event if starting before the config numberOfDays
-          if (endDate.isAfter(partialEvent.startDateTime)){
-            partialEvents.push(partialEvent)
-          }
-        }
-
-        events = events.concat(partialEvents);
-
-      } else {
-        // else just push normal event
-        events.push(newEvent)
-      }
-
-      return events;
-    }, []);
-
-    // sort events by date starting with soonest
-    newEvents.sort((a, b) => a.startDateTime.isBefore(b.startDateTime) ? -1 : 1);
-    return newEvents;
-  }
-
-  /**
-   * create card header
-   * @return {TemplateResult}
-   */
-  createHeader() {
-    if (this.config.hideHeader || this.config.title === false) return html``;
-
-    return html`
-      <div class='header'>
-        ${this.config.title}
-      </div>
-    `;
-  }
-
-  /**
-   * if event is going on now then build progress bar for event
-   * @param {CalendarEvent} event
-   * @return {TemplateResult}
-   */
-  getProgressBar(event) {
-    if (!event.startDateTime || !event.endDateTime || event.isAllDayEvent) return html``;
-
-    const now = moment(new Date());
-    if (now.isBefore(event.startDateTime) || now.isSameOrAfter(event.endDateTime) || !event.startDateTime.isValid() || !event.endDateTime.isValid()) return html``;
-
-    const nowSeconds = now.unix();
-    const startSeconds = event.startDateTime.unix();
-    const endSeconds = event.endDateTime.unix();
-    const secondsPercent = (nowSeconds - startSeconds) / (endSeconds - startSeconds) * 100;
-
-    return html`
-      <ha-icon 
-        icon="mdi:circle" 
-        style='margin-left:${secondsPercent}%;'
-        class="progress-bar" 
-      ></ha-icon>
-      <hr class="progress-bar" />
-    `;
-  }
-
-  getEventOrigin(event){
-    if (!this.config.showEventOrigin || !event.originCalendar || !event.originCalendar.name) return html``;
-
-    return html`
-      <div class='event-origin'>
-        <span>${event.originCalendar.name}</span>
-        <ha-icon icon="mdi:calendar-blank-outline"></ha-icon> 
-      </div>
-    `;
-  }
-
-  /**
-   * group events by the day it's on
-   * @param  {Array<CalendarEvent>} events
-   * @return {Array<Object>}
-   */
-  groupEventsByDay(events) {
-    return events.reduce((groupedEvents, event) => {
-      const day = moment(event.startDateTime).format('YYYY-MM-DD');
-      const matchingDateIndex = groupedEvents.findIndex(group => group.day === day);
-
-      if (matchingDateIndex > -1) {
-        groupedEvents[matchingDateIndex].events.push(event);
-      } else {
-        groupedEvents.push({ day, events: [event] });
-      }
-
-      return groupedEvents;
-    }, []);
-  }
-
-  /**
-   * opens a calendar event in a new tab if has link
-   * @param {CalendarEvent} event
-   */
-  getLinkHtml(event) {
-    if (event.htmlLink) {
-      window.open(event.htmlLink);
-    }
-  }
-
-  /**
-   * generates HTML for showing date an event is taking place
-   * @param {number} index index of current day event
-   * @param {Moment} momentDay
-   */
-  getDateHtml(index, momentDay) {
-    const top = index === 0 ? momentDay.format(this.config.dateTopFormat) : '';
-    const bottom = index === 0 ? momentDay.format(this.config.dateBottomFormat) : '';
-
-    return html`
-      <div>
-        ${top}
-      </div>
-      <div>
-        ${bottom}
-      </div>
-      `;
-  }
-
-  /**
-   * generates HTML for showing an event times
-   * @param {CalendarEvent} event
-   */
-  getTimeHtml(event) {
-    if (this.config.hideTime === true) return html``;
-
-    if (event.isAllDayEvent) return html`<div class="time">All day</div>`;
-
-    const start = event.startDateTime && event.startDateTime.format(this.config.timeFormat);
-    const end = event.endDateTime && event.endDateTime.format(this.config.timeFormat);
-    const date = (event.isFirstDay && `Start: ${start}`) || (event.isLastDay && `End: ${end}`) || (start && end  && `${start} - ${end}`) || '';
-    return html`<div class="time">${date}</div>`;
-  }
-
-  /**
-   * generate the html for showing an event location
-   * @param {CalendarEvent} event
-   */
-  getLocationHtml(event) {
-    if (!event.location || !event.locationAddress || !this.config.showLocationIcon)
-      return html``;
-
-    return html`
-      <a href="https://www.google.com/maps?daddr=${event.location} ${event.locationAddress}" target="_blank" rel="nofollow noreferrer noopener"
-        title='open location'>
-        <div>
-          <ha-icon icon="mdi:map-marker"></ha-icon>&nbsp;
-        </div>
-        <div>
-          ${this.config.showLocation ? event.location : ''}
-        </div>
-      </a>
-    `;
-  }
->>>>>>> a37fecd2
 }
 
 customElements.define('calendar-card', CalendarCard);