--- conflicted
+++ resolved
@@ -43,11 +43,8 @@
 | dateTopFormat | string | **Optional** | `Dd` Format for top line of event date
 | dateBottomFormat | string | **Optional** | `ddd` Format to bottom line of event date
 | progressBar | boolean | **Optional** | `false` Adds progress bar to ongoing events
-<<<<<<< HEAD
 | hideTime | boolean | **Optional** | `false` Hides event time section entirely
-=======
 | showLocation | boolean | **Optional** | `false` Shows location address
->>>>>>> d85d0bd4
 
 <h2>Configuration</h2>
 Download `calendar-card.js` from the [latest release](https://github.com/ljmerza/calendar-card/releases/latest) and upload it your /www folder of your Home Assistant config directory.
